--- conflicted
+++ resolved
@@ -221,11 +221,8 @@
         surfTypes['MATL_ID'] = 'matrixstring'
         surfTypes['MATL_MASS_FRACTION'] = 'matrixfloat'
         surfTypes['MLRPUA'] = 'float'
-<<<<<<< HEAD
         surfTypes['RAMP_EF'] = 'string'
-=======
         surfTypes['PART_ID'] = 'string'
->>>>>>> 2c494d97
         surfTypes['RAMP_MF'] = 'string'
         surfTypes['RAMP_V'] = 'string'
         surfTypes['RAMP_Q'] = 'string'
